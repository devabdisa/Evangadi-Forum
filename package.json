{
  "name": "evangadi-forum",
  "version": "1.0.0",
  "main": "app.js",
  "scripts": {
    "test": "echo \"Error: no test specified\" && exit 1"
  },
  "author": "",
  "license": "ISC",
  "description": "",
  "dependencies": {
    "bcrypt": "^6.0.0",
    "dotenv": "^17.2.2",
    "express": "^5.1.0",
    "http-status-codes": "^2.3.0",
<<<<<<< HEAD
=======
    "jsonwebtoken": "^9.0.2",
>>>>>>> c785964c
    "mysql2": "^3.15.1",
    "nodemon": "^3.1.10"
  }
}<|MERGE_RESOLUTION|>--- conflicted
+++ resolved
@@ -13,10 +13,7 @@
     "dotenv": "^17.2.2",
     "express": "^5.1.0",
     "http-status-codes": "^2.3.0",
-<<<<<<< HEAD
-=======
     "jsonwebtoken": "^9.0.2",
->>>>>>> c785964c
     "mysql2": "^3.15.1",
     "nodemon": "^3.1.10"
   }
