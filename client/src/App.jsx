--- conflicted
+++ resolved
@@ -2,25 +2,15 @@
 import LandingPage from "./pages/LandingPage/LandingPage";
 import Login from "./pages/Login/Login";
 import SignUp from "./pages/SignUp/SignUp";
-<<<<<<< HEAD
 import HowItWorks from "./pages/HowItWorks/HowItWorks";
-=======
 import { UserProvider } from "./context/UserProvider";
 import AskQuestion from "./pages/AskQuestion/AskQuestion";
 import QuestionDetail from "./pages/QuestionDetail/QuestionDetail";
->>>>>>> 819be641
 
 function App() {
   return (
     <>
-<<<<<<< HEAD
-      <Routes>
-        <Route path="/" element={<LandingPage />} />
-        <Route path="/login" element={<Login />} />
-        <Route path="/signup" element={<SignUp />} />
-<Route path="/howitworks" element={<HowItWorks />}/>
       </Routes>
-=======
       <UserProvider>
         <Routes>
           <Route path="/" element={<LandingPage />} />
@@ -28,9 +18,9 @@
           <Route path="/signup" element={<SignUp />} />
           <Route path="/ask" element={<AskQuestion />} />
           <Route path="/questions/:questionId" element={<QuestionDetail />} />
-        </Routes>
+      <Route path="/howitworks" element={<HowItWorks />}/>
+            </Routes>
       </UserProvider>
->>>>>>> 819be641
     </>
   );
 }
