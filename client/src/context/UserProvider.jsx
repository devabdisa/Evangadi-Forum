<<<<<<< HEAD
import { createContext, useContext, useState, useEffect, useCallback, useRef } from 'react';
import axiosInstance from '../API/axios';

const UserContext = createContext();

export const useUser = () => {
  const context = useContext(UserContext);
  if (!context) {
    throw new Error('useUser must be used within a UserProvider');
  }
  return context;
};

const UserProvider = ({ children }) => {
  const [user, setUser] = useState(null);
  const [loading, setLoading] = useState(true);
  const [sessionExpiry, setSessionExpiry] = useState(null);
  const [lastActivity, setLastActivity] = useState(Date.now());
  const [isRefreshing, setIsRefreshing] = useState(false);

  // Refs for cleanup
  const refreshTimeoutRef = useRef(null);
  const activityTimeoutRef = useRef(null);
  const refreshPromiseRef = useRef(null);

  // Activity tracking
  const updateActivity = useCallback(() => {
    setLastActivity(Date.now());
  }, []);

  // Token refresh mechanism
  const refreshToken = useCallback(async () => {
    if (isRefreshing && refreshPromiseRef.current) {
      return refreshPromiseRef.current;
    }

    const refreshPromise = (async () => {
      setIsRefreshing(true);
      try {
        const token = localStorage.getItem('token');
        if (!token) throw new Error('No token found');

        const response = await axiosInstance.post('/auth/refresh', {}, {
          headers: {
            Authorization: `Bearer ${token}`
          }
        });

        const { token: newToken, user: updatedUser, expiresIn } = response.data;

        localStorage.setItem('token', newToken);
        setUser(updatedUser);
        setSessionExpiry(Date.now() + (expiresIn * 1000));

        // Schedule next refresh
        scheduleTokenRefresh(expiresIn * 1000);

        return { success: true };
      } catch (error) {
        console.error('Token refresh failed:', error);
        handleLogout();
        return { success: false, error: 'Session expired' };
      } finally {
        setIsRefreshing(false);
        refreshPromiseRef.current = null;
      }
    })();

    refreshPromiseRef.current = refreshPromise;
    return refreshPromise;
  }, [isRefreshing]);

  // Schedule token refresh
  const scheduleTokenRefresh = useCallback((delay) => {
    if (refreshTimeoutRef.current) {
      clearTimeout(refreshTimeoutRef.current);
    }

    refreshTimeoutRef.current = setTimeout(() => {
      refreshToken();
    }, Math.max(delay - 60000, 0)); // Refresh 1 minute before expiry
  }, [refreshToken]);

  // Session timeout handler
  const handleSessionTimeout = useCallback(() => {
    handleLogout();
    alert('Your session has expired due to inactivity. Please log in again.');
  }, []);

  // Schedule activity timeout
  const scheduleActivityTimeout = useCallback(() => {
    if (activityTimeoutRef.current) {
      clearTimeout(activityTimeoutRef.current);
    }

    // 30 minutes of inactivity timeout
    activityTimeoutRef.current = setTimeout(() => {
      handleSessionTimeout();
    }, 30 * 60 * 1000);
  }, [handleSessionTimeout]);

  // Handle logout
  const handleLogout = useCallback(() => {
    localStorage.removeItem('token');
    localStorage.removeItem('refreshToken');
    setUser(null);
    setSessionExpiry(null);

    if (refreshTimeoutRef.current) {
      clearTimeout(refreshTimeoutRef.current);
      refreshTimeoutRef.current = null;
    }
    if (activityTimeoutRef.current) {
      clearTimeout(activityTimeoutRef.current);
      activityTimeoutRef.current = null;
    }
  }, []);

  // Login with OAuth tokens
  const loginWithTokens = useCallback(async (token, refreshToken, userData) => {
    try {
      localStorage.setItem('token', token);
      if (refreshToken) {
        localStorage.setItem('refreshToken', refreshToken);
      }

      setUser(userData);
      setSessionExpiry(Date.now() + (15 * 60 * 1000)); // 15 minutes default

      // Schedule activity timeout
      scheduleActivityTimeout();

      return { success: true };
    } catch (error) {
      return {
        success: false,
        error: error.message || 'OAuth login failed'
      };
    }
  }, [scheduleActivityTimeout]);

  // Enhanced login with remember me
  const login = async (email, password, rememberMe = false) => {
    try {
      const response = await axiosInstance.post('/auth/login', {
        email,
        password,
        rememberMe
      });

      const { token, refreshToken, user, expiresIn } = response.data;

      localStorage.setItem('token', token);
      if (refreshToken) {
        localStorage.setItem('refreshToken', refreshToken);
      }

      setUser(user);
      setSessionExpiry(Date.now() + (expiresIn * 1000));

      // Schedule token refresh and activity timeout
      scheduleTokenRefresh(expiresIn * 1000);
      scheduleActivityTimeout();

      return { success: true };
    } catch (error) {
      return {
        success: false,
        error: error.response?.data?.message || 'Login failed'
      };
    }
  };

  // Enhanced register
  const register = async (username, email, password) => {
    try {
      const response = await axiosInstance.post('/auth/register', {
        username,
        email,
        password
      });
      const { token, user, expiresIn } = response.data;

      localStorage.setItem('token', token);
      setUser(user);
      setSessionExpiry(Date.now() + (expiresIn * 1000));

      scheduleTokenRefresh(expiresIn * 1000);
      scheduleActivityTimeout();

      return { success: true };
    } catch (error) {
      return {
        success: false,
        error: error.response?.data?.message || 'Registration failed'
      };
    }
  };

  // Enhanced logout
  const logout = useCallback(() => {
    handleLogout();
  }, [handleLogout]);

  // Manual token refresh
  const manualRefresh = useCallback(() => {
    return refreshToken();
  }, [refreshToken]);

  // Check if user has specific role
  const hasRole = useCallback((role) => {
    return user?.role === role;
  }, [user]);

  // Check if user has specific permission
  const hasPermission = useCallback((permission) => {
    return user?.permissions?.includes(permission) || false;
  }, [user]);

  // Initialize app
  useEffect(() => {
    const initializeAuth = async () => {
      const token = localStorage.getItem('token');
      if (token) {
        try {
          const response = await axiosInstance.get('/auth/verify', {
            headers: {
              Authorization: `Bearer ${token}`
            }
          });

          const { user: verifiedUser, expiresIn } = response.data;
          setUser(verifiedUser);
          setSessionExpiry(Date.now() + (expiresIn * 1000));

          // Schedule refresh and activity timeout
          scheduleTokenRefresh(expiresIn * 1000);
          scheduleActivityTimeout();
        } catch (error) {
          console.error('Token verification failed:', error);
          handleLogout();
        }
      }
      setLoading(false);
    };

    initializeAuth();

    // Cleanup on unmount
    return () => {
      if (refreshTimeoutRef.current) {
        clearTimeout(refreshTimeoutRef.current);
      }
      if (activityTimeoutRef.current) {
        clearTimeout(activityTimeoutRef.current);
      }
    };
  }, [scheduleTokenRefresh, scheduleActivityTimeout, handleLogout]);

  // Activity listeners
  useEffect(() => {
    const events = ['mousedown', 'mousemove', 'keypress', 'scroll', 'touchstart'];

    const handleActivity = () => {
      updateActivity();
      scheduleActivityTimeout();
    };

    events.forEach(event => {
      document.addEventListener(event, handleActivity);
    });

    return () => {
      events.forEach(event => {
        document.removeEventListener(event, handleActivity);
      });
    };
  }, [updateActivity, scheduleActivityTimeout]);

  const value = {
    user,
    login,
    loginWithTokens,
    register,
    logout,
    loading,
    isAuthenticated: !!user,
    sessionExpiry,
    lastActivity,
    isRefreshing,
    refreshToken: manualRefresh,
    hasRole,
    hasPermission,
    updateActivity
  };

  return (
    <UserContext.Provider value={value}>
      {children}
    </UserContext.Provider>
  );
};
=======
import { createContext, useState, useEffect } from "react";
>>>>>>> 92ec7537

// Initialize context
export const UserContext = createContext();

export function UserProvider({ children }) {
  const [user, setUser] = useState(null);

  useEffect(() => {
    const token = localStorage.getItem("token");
    if (token) {
      setUser({ token }); // Set the user token if available
    }
  }, []);

  return (
    <UserContext.Provider value={[user, setUser]}>
      {children}
    </UserContext.Provider>
  );
}

// import React, { createContext, useState } from "react";

// export const UserContext = createContext(null);

// export const UserProvider = ({ children }) => {
//   const [user, setUser] = useState(null);
//   return (
//     <UserContext.Provider value={[user, setUser]}>
//       {children}
//     </UserContext.Provider>
//   );
// };<|MERGE_RESOLUTION|>--- conflicted
+++ resolved
@@ -1,4 +1,3 @@
-<<<<<<< HEAD
 import { createContext, useContext, useState, useEffect, useCallback, useRef } from 'react';
 import axiosInstance from '../API/axios';
 
@@ -301,9 +300,9 @@
     </UserContext.Provider>
   );
 };
-=======
+
+export default UserProvider;
 import { createContext, useState, useEffect } from "react";
->>>>>>> 92ec7537
 
 // Initialize context
 export const UserContext = createContext();
